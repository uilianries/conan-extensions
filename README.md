# Conan Extensions
This repository contains extensions for Conan, such as [custom commands](https://docs.conan.io/2/reference/extensions/custom_commands.html)
and [deployers](https://docs.conan.io/2/reference/extensions/deployers.html),
useful for different purposes, like [Artifactory](https://jfrog.com/artifactory) tasks, conan-center-index, etc.

The contents of this repository are *not* production ready, they are intended as an aiding guide,
and you'll probably want to create your own custom commands and/or deployers taking these as a base to ensure they meet your needs.

## Conan config install

To install all the available extensions, run:

```
conan config install https://github.com/conan-io/conan-extensions.git
```

Afterwards, running `conan --help` should show you all the custom commands available.


### Custom Commands

These are the currently supported custom commands:

<<<<<<< HEAD
#### [Convert txt](extensions/commands/migrate/cmd_convert_txt.py)
=======
#### [Migration](extensions/commands/migrate/)
>>>>>>> 95cd2a2f

Commands useful for migrations

#### [Conan Center Index](extensions/commands/cci/)

Commands useful in Conan Center Index or its forks

<<<<<<< HEAD
### [Export all recipe versions](extensions/commands/cci/cmd_export_all_versions.py)

For either a single recipe, a list of recipes, or a folder with recipes,
exports all the versions declared in a `config.yml` file to the local cache


```
conan migrate:convert-txt conanfile.txt > conanfile.py
```
=======
>>>>>>> 95cd2a2f

### Testing

To validate a new extension, it's possible to write a test that exercises its usage.
You can use [pytest](https://docs.pytest.org) for testing, producing a stable environment.

```
pytest .
```

We recommend testing with Python 3.6 to respect the [minimum version required](https://github.com/conan-io/tribe/blob/main/design/003-codebase-python.md) for Conan 2.0

### LICENSE

[MIT](LICENSE)<|MERGE_RESOLUTION|>--- conflicted
+++ resolved
@@ -21,11 +21,7 @@
 
 These are the currently supported custom commands:
 
-<<<<<<< HEAD
-#### [Convert txt](extensions/commands/migrate/cmd_convert_txt.py)
-=======
 #### [Migration](extensions/commands/migrate/)
->>>>>>> 95cd2a2f
 
 Commands useful for migrations
 
@@ -33,18 +29,6 @@
 
 Commands useful in Conan Center Index or its forks
 
-<<<<<<< HEAD
-### [Export all recipe versions](extensions/commands/cci/cmd_export_all_versions.py)
-
-For either a single recipe, a list of recipes, or a folder with recipes,
-exports all the versions declared in a `config.yml` file to the local cache
-
-
-```
-conan migrate:convert-txt conanfile.txt > conanfile.py
-```
-=======
->>>>>>> 95cd2a2f
 
 ### Testing
 
